#![allow(clippy::mutex_atomic)]

use std::cmp;
use std::ptr;
use std::sync::{Mutex, MutexGuard};

#[derive(Debug)]
struct Node<T> {
    data: T,
    next: Mutex<*mut Node<T>>,
}

<<<<<<< HEAD
unsafe impl<T> Send for Node<T> {}

unsafe impl<T> Sync for Node<T> {}
=======
unsafe impl<T: Send> Send for Node<T> {}
unsafe impl<T: Sync> Sync for Node<T> {}
>>>>>>> bcc8dc4a

/// Concurrent sorted singly linked list using lock-coupling.
#[derive(Debug)]
pub struct OrderedListSet<T> {
    head: Mutex<*mut Node<T>>,
}

<<<<<<< HEAD
unsafe impl<T> Send for OrderedListSet<T> {}

unsafe impl<T> Sync for OrderedListSet<T> {}
=======
unsafe impl<T: Send> Send for OrderedListSet<T> {}
unsafe impl<T: Sync> Sync for OrderedListSet<T> {}
>>>>>>> bcc8dc4a

// reference to the `next` field of previous node which points to the current node
struct Cursor<'l, T>(MutexGuard<'l, *mut Node<T>>);

impl<T> Node<T> {
    fn new(data: T, next: *mut Self) -> *mut Self {
        Box::into_raw(Box::new(Self {
            data,
            next: Mutex::new(next),
        }))
    }
}

impl<'l, T: Ord> Cursor<'l, T> {
    /// Move the cursor to the position of key in the sorted list. If the key is found in the list,
    /// return `true`.
    fn find(&mut self, key: &T) -> bool {
        loop {
            let node_p = *self.0;
            if node_p.is_null() {
                return false;
            }

            let data = unsafe { &(*node_p).data };
            if data == key {
                return true;
            } else if data > key {
                return false;
            } else {
                self.0 = unsafe { (*node_p).next.lock().unwrap() };
            }
        }
    }
}

impl<T> OrderedListSet<T> {
    /// Creates a new list.
    pub fn new() -> Self {
        Self {
            head: Mutex::new(ptr::null_mut()),
        }
    }
}

impl<T: Ord> OrderedListSet<T> {
    fn find(&self, key: &T) -> (bool, Cursor<T>) {
        let mut cursor = Cursor(self.head.lock().unwrap());
        (cursor.find(key), cursor)
    }

    /// Returns `true` if the set contains the key.
    pub fn contains(&self, key: &T) -> bool {
        let (b, _) = self.find(key);
        b
    }

    /// Insert a key to the set. If the set already has the key, return the provided key in `Err`.
    pub fn insert(&self, key: T) -> Result<(), T> {
        match self.find(&key) {
            (true, _) => Err(key),
            (false, Cursor(mut guard)) => {
                let next_node = *guard;
                let new_node = Node::new(key, next_node);
                (*guard) = new_node;
                Ok(())
            }
        }
    }

    /// Remove the key from the set and return it.
    pub fn remove(&self, key: &T) -> Result<T, ()> {
        match self.find(&key) {
            (true, Cursor(mut guard)) => {
                assert!(!(*guard).is_null());
                assert!(unsafe { (**guard).data.eq(key) });
                let next_node = unsafe { *(**guard).next.lock().unwrap() };
                let data = unsafe { Box::from_raw(*guard).data };
                *guard = next_node;
                Ok(data)
            }
            (false, _) => Err(())
        }
    }
}

#[derive(Debug)]
pub struct Iter<'l, T>(Option<MutexGuard<'l, *mut Node<T>>>);

impl<T> OrderedListSet<T> {
    /// An iterator visiting all elements.
    pub fn iter(&self) -> Iter<T> {
        Iter(Some(self.head.lock().unwrap()))
    }
}

impl<'l, T> Iterator for Iter<'l, T> {
    type Item = &'l T;

    fn next(&mut self) -> Option<Self::Item> {
        match &self.0 {
            Some(guard) => {
                let node_p = **guard;
                if unsafe { node_p.is_null() } {
                    self.0 = None;
                    return None;
                }

                let data = unsafe { &(*node_p).data };

                self.0 = unsafe { Some((*node_p).next.lock().unwrap()) };

                Some(data)
            }
            None => None
        }
    }
}

impl<T> Drop for OrderedListSet<T> {
    fn drop(&mut self) {
        let guard = self.head.lock().unwrap();
        if (*guard).is_null() {
            return;
        }

        let mut curr_node = unsafe { Box::from_raw(*guard) };

        loop {
            let next_guard = curr_node.next.lock().unwrap();
            if (*next_guard).is_null() {
                return;
            }

            let next_node = unsafe { Box::from_raw(*next_guard) };

            drop(next_guard);
            curr_node = next_node;
        }
    }
}

impl<T> Default for OrderedListSet<T> {
    fn default() -> Self {
        Self::new()
    }
}<|MERGE_RESOLUTION|>--- conflicted
+++ resolved
@@ -1,5 +1,4 @@
 #![allow(clippy::mutex_atomic)]
-
 use std::cmp;
 use std::ptr;
 use std::sync::{Mutex, MutexGuard};
@@ -10,14 +9,8 @@
     next: Mutex<*mut Node<T>>,
 }
 
-<<<<<<< HEAD
-unsafe impl<T> Send for Node<T> {}
-
-unsafe impl<T> Sync for Node<T> {}
-=======
 unsafe impl<T: Send> Send for Node<T> {}
 unsafe impl<T: Sync> Sync for Node<T> {}
->>>>>>> bcc8dc4a
 
 /// Concurrent sorted singly linked list using lock-coupling.
 #[derive(Debug)]
@@ -25,14 +18,8 @@
     head: Mutex<*mut Node<T>>,
 }
 
-<<<<<<< HEAD
-unsafe impl<T> Send for OrderedListSet<T> {}
-
-unsafe impl<T> Sync for OrderedListSet<T> {}
-=======
 unsafe impl<T: Send> Send for OrderedListSet<T> {}
 unsafe impl<T: Sync> Sync for OrderedListSet<T> {}
->>>>>>> bcc8dc4a
 
 // reference to the `next` field of previous node which points to the current node
 struct Cursor<'l, T>(MutexGuard<'l, *mut Node<T>>);
